/* -*- Mode:C++; c-file-style:"gnu"; indent-tabs-mode:nil; -*- */
/*
 *  This program is free software; you can redistribute it and/or modify
 * it under the terms of the GNU General Public License version 2 as
 * published by the Free Software Foundation;
 *
 * This program is distributed in the hope that it will be useful,
 * but WITHOUT ANY WARRANTY; without even the implied warranty of
 * MERCHANTABILITY or FITNESS FOR A PARTICULAR PURPOSE.  See the
 * GNU General Public License for more details.
 *
 * You should have received a copy of the GNU General Public License
 * along with this program; if not, write to the Free Software
 * Foundation, Inc., 59 Temple Place, Suite 330, Boston, MA  02111-1307  USA
 * 
 * Author: Mathieu Lacage <mathieu.lacage@sophia.inria.fr>
 */
 
#include "attribute-iterator.h"
#include "ns3/config.h"
#include "ns3/log.h"
#include "ns3/pointer.h"
<<<<<<< HEAD
#include "ns3/object-vector.h"
#include "ns3/object-map.h"
=======
#include "ns3/object-ptr-container.h"
>>>>>>> 775914ea
#include "ns3/string.h"
#include <fstream>


NS_LOG_COMPONENT_DEFINE ("AttributeIterator");

namespace ns3 {


AttributeIterator::AttributeIterator ()
{
}

AttributeIterator::~AttributeIterator ()
{
}

void 
AttributeIterator::Iterate (void)
{
  for (uint32_t i = 0; i < Config::GetRootNamespaceObjectN (); ++i)
    {
      Ptr<Object> object = Config::GetRootNamespaceObject (i);
      StartVisitObject (object);
      DoIterate (object);
      EndVisitObject ();
    }
  NS_ASSERT (m_currentPath.empty ());
  NS_ASSERT (m_examined.empty ());
}

bool
AttributeIterator::IsExamined (Ptr<const Object> object)
{
  for (uint32_t i = 0; i < m_examined.size (); ++i)
    {
      if (object == m_examined[i])
        {
          return true;
        }
    }
  return false;
}


std::string
AttributeIterator::GetCurrentPath (std::string attr) const
{
  std::ostringstream oss;
  for (uint32_t i = 0; i < m_currentPath.size (); ++i)
    {
      oss << "/" << m_currentPath[i];
    }
  if (attr != "")
    {
      oss << "/" << attr;
    }
  return oss.str ();
}

std::string
AttributeIterator::GetCurrentPath (void) const
{
  std::ostringstream oss;
  for (uint32_t i = 0; i < m_currentPath.size (); ++i)
    {
      oss << "/" << m_currentPath[i];
    }
  return oss.str ();
}

void 
AttributeIterator::DoStartVisitObject (Ptr<Object> object)
{
}
void 
AttributeIterator::DoEndVisitObject (void)
{
}
void 
AttributeIterator::DoStartVisitPointerAttribute (Ptr<Object> object, std::string name, Ptr<Object> item)
{
}
void 
AttributeIterator::DoEndVisitPointerAttribute (void)
{
}
void 
AttributeIterator::DoStartVisitArrayAttribute (Ptr<Object> object, std::string name, const ObjectPtrContainerValue &vector)
{
}
void 
AttributeIterator::DoEndVisitArrayAttribute (void)
{
}
void 
AttributeIterator::DoStartVisitArrayItem (const ObjectPtrContainerValue &vector, uint32_t index, Ptr<Object> item)
{
}
void 
AttributeIterator::DoEndVisitArrayItem (void)
{
}

void
AttributeIterator::DoStartVisitMapAttribute (Ptr<Object> object, std::string name, const ObjectMapValue &map)
{

}
void
AttributeIterator::DoEndVisitMapAttribute (void)
{

}

void
AttributeIterator::DoStartVisitMapItem (const ObjectMapValue &vector, uint32_t index, Ptr<Object> item)
{

}
void
AttributeIterator::DoEndVisitMapItem (void)
{

}

void 
AttributeIterator::VisitAttribute (Ptr<Object> object, std::string name)
{
  m_currentPath.push_back (name);
  DoVisitAttribute (object, name);
  m_currentPath.pop_back ();
}

void 
AttributeIterator::StartVisitObject (Ptr<Object> object)
{
  m_currentPath.push_back ("$" + object->GetInstanceTypeId ().GetName ());
  DoStartVisitObject (object);
  NS_LOG_INFO(this << GetCurrentPath() );
}
void 
AttributeIterator::EndVisitObject (void)
{
  m_currentPath.pop_back ();
  DoEndVisitObject ();
}
void 
AttributeIterator::StartVisitPointerAttribute (Ptr<Object> object, std::string name, Ptr<Object> value)
{
  m_currentPath.push_back (name);
  m_currentPath.push_back ("$" + value->GetInstanceTypeId ().GetName ());
  DoStartVisitPointerAttribute (object, name, value);
  NS_LOG_INFO(this << GetCurrentPath() );
}
void 
AttributeIterator::EndVisitPointerAttribute (void)
{
  m_currentPath.pop_back ();
  m_currentPath.pop_back ();
  DoEndVisitPointerAttribute ();
}
void 
AttributeIterator::StartVisitArrayAttribute (Ptr<Object> object, std::string name, const ObjectPtrContainerValue &vector)
{
  m_currentPath.push_back (name);
  DoStartVisitArrayAttribute (object, name, vector);
  NS_LOG_INFO(this << GetCurrentPath() );
}
void 
AttributeIterator::EndVisitArrayAttribute (void)
{
  m_currentPath.pop_back ();
  DoEndVisitArrayAttribute ();
}

void 
AttributeIterator::StartVisitArrayItem (const ObjectPtrContainerValue &vector, uint32_t index, Ptr<Object> item)
{
  std::ostringstream oss;
  oss << index;
  m_currentPath.push_back (oss.str ());
  m_currentPath.push_back ("$" + item->GetInstanceTypeId ().GetName ());
  DoStartVisitArrayItem (vector, index, item);
  NS_LOG_INFO(this << GetCurrentPath() );
}
void 
AttributeIterator::EndVisitArrayItem (void)
{
  m_currentPath.pop_back ();
  m_currentPath.pop_back ();
  DoEndVisitArrayItem ();
}

void
AttributeIterator::StartVisitMapAttribute (Ptr<Object> object, std::string name, const ObjectMapValue &map)
{
  m_currentPath.push_back (name);
  DoStartVisitMapAttribute (object, name, map);
  NS_LOG_INFO(this << GetCurrentPath() );
}

void
AttributeIterator::EndVisitMapAttribute (void)
{
  m_currentPath.pop_back ();
  DoEndVisitMapAttribute ();
}

void
AttributeIterator::StartVisitMapItem (const ObjectMapValue &map, uint32_t index, Ptr<Object> item)
{
  std::ostringstream oss;
  oss << index;
  m_currentPath.push_back (oss.str ());
  m_currentPath.push_back ("$" + item->GetInstanceTypeId ().GetName ());
  DoStartVisitMapItem (map, index, item);
  NS_LOG_INFO(this << GetCurrentPath() );
}

void
AttributeIterator::EndVisitMapItem (void)
{
  m_currentPath.pop_back ();
  m_currentPath.pop_back ();
  DoEndVisitMapItem ();
}

void
AttributeIterator::DoIterate (Ptr<Object> object)
{
  if (IsExamined (object))
    {
      return;
    }
  TypeId tid;
  for (tid = object->GetInstanceTypeId (); tid.HasParent (); tid = tid.GetParent ())
    {
      NS_LOG_DEBUG ("store " << tid.GetName ());
      for (uint32_t i = 0; i < tid.GetAttributeN (); ++i)
        {
          struct TypeId::AttributeInformation info = tid.GetAttribute(i);
          const PointerChecker *ptrChecker = dynamic_cast<const PointerChecker *> (PeekPointer (info.checker));
          if (ptrChecker != 0)
            {
              NS_LOG_DEBUG ("pointer attribute " << info.name);
              PointerValue ptr;
              object->GetAttribute (info.name, ptr);
              Ptr<Object> tmp = ptr.Get<Object> ();
              if (tmp != 0)
                {
                  StartVisitPointerAttribute (object, info.name,
                                              tmp);
                  m_examined.push_back (object);
                  DoIterate (tmp);
                  m_examined.pop_back ();
                  EndVisitPointerAttribute ();
                }
              continue;
            }
          // attempt to cast to an object vector.
          const ObjectPtrContainerChecker *vectorChecker = dynamic_cast<const ObjectPtrContainerChecker *> (PeekPointer (info.checker));
          if (vectorChecker != 0)
            {
              NS_LOG_DEBUG ("vector attribute " << info.name);
              ObjectPtrContainerValue vector;
              object->GetAttribute (info.name, vector);
              StartVisitArrayAttribute (object, info.name, vector);
              for (uint32_t j = 0; j < vector.GetN (); ++j)
                {
                  NS_LOG_DEBUG ("vector attribute item " << j);
                  Ptr<Object> tmp = vector.Get (j);
                  StartVisitArrayItem (vector, j, tmp);
                  m_examined.push_back (object);
                  DoIterate (tmp);
                  m_examined.pop_back ();
                  EndVisitArrayItem ();
                }
              EndVisitArrayAttribute ();
              continue;
            }
<<<<<<< HEAD
          // attempt to cast to an object map.
          const ObjectMapChecker *mapChecker = dynamic_cast<const ObjectMapChecker *> (PeekPointer (checker));
          if (mapChecker != 0)
            {
              NS_LOG_DEBUG ("map attribute " << tid.GetAttributeName (i));
              ObjectMapValue map;
              object->GetAttribute (tid.GetAttributeName (i), map);
              StartVisitMapAttribute (object, tid.GetAttributeName (i), map);
              for (ObjectMapValue::Iterator it = map.Begin () ; it != map.End(); it++ )
                {
                  NS_LOG_DEBUG ("map attribute item " << (*it).first << (*it).second );
                  StartVisitMapItem (map, (*it).first, (*it).second);
                  m_examined.push_back (object);
                  DoIterate ((*it).second);
                  m_examined.pop_back ();
                  EndVisitMapItem ();
                }
              EndVisitMapAttribute ();
              continue;
            }
          uint32_t flags = tid.GetAttributeFlags (i);
          Ptr<const AttributeAccessor> accessor = tid.GetAttributeAccessor (i);
          if ((flags & TypeId::ATTR_GET) && accessor->HasGetter () && 
              (flags & TypeId::ATTR_SET) && accessor->HasSetter ())
=======
          if ((info.flags & TypeId::ATTR_GET) && info.accessor->HasGetter () && 
              (info.flags & TypeId::ATTR_SET) && info.accessor->HasSetter ())
>>>>>>> 775914ea
            {
              VisitAttribute (object, info.name);
            }
          else
            {
              NS_LOG_DEBUG ("could not store " << info.name);
            }
        }
    }
  Object::AggregateIterator iter = object->GetAggregateIterator ();
  bool recursiveAggregate = false;
  while (iter.HasNext ())
    {
      Ptr<const Object> tmp = iter.Next ();
      if (IsExamined (tmp))
        {
          recursiveAggregate = true;
        }
    }
  if (!recursiveAggregate)
    {
      iter = object->GetAggregateIterator ();
      while (iter.HasNext ())
        {
          Ptr<Object> tmp = const_cast<Object *> (PeekPointer (iter.Next ()));
          StartVisitObject (tmp);
          m_examined.push_back (object);
          DoIterate (tmp);
          m_examined.pop_back ();
          EndVisitObject ();
        }
    }
}


} // namespace ns3<|MERGE_RESOLUTION|>--- conflicted
+++ resolved
@@ -20,12 +20,7 @@
 #include "ns3/config.h"
 #include "ns3/log.h"
 #include "ns3/pointer.h"
-<<<<<<< HEAD
-#include "ns3/object-vector.h"
-#include "ns3/object-map.h"
-=======
 #include "ns3/object-ptr-container.h"
->>>>>>> 775914ea
 #include "ns3/string.h"
 #include <fstream>
 
@@ -130,28 +125,6 @@
 {
 }
 
-void
-AttributeIterator::DoStartVisitMapAttribute (Ptr<Object> object, std::string name, const ObjectMapValue &map)
-{
-
-}
-void
-AttributeIterator::DoEndVisitMapAttribute (void)
-{
-
-}
-
-void
-AttributeIterator::DoStartVisitMapItem (const ObjectMapValue &vector, uint32_t index, Ptr<Object> item)
-{
-
-}
-void
-AttributeIterator::DoEndVisitMapItem (void)
-{
-
-}
-
 void 
 AttributeIterator::VisitAttribute (Ptr<Object> object, std::string name)
 {
@@ -165,7 +138,6 @@
 {
   m_currentPath.push_back ("$" + object->GetInstanceTypeId ().GetName ());
   DoStartVisitObject (object);
-  NS_LOG_INFO(this << GetCurrentPath() );
 }
 void 
 AttributeIterator::EndVisitObject (void)
@@ -179,7 +151,6 @@
   m_currentPath.push_back (name);
   m_currentPath.push_back ("$" + value->GetInstanceTypeId ().GetName ());
   DoStartVisitPointerAttribute (object, name, value);
-  NS_LOG_INFO(this << GetCurrentPath() );
 }
 void 
 AttributeIterator::EndVisitPointerAttribute (void)
@@ -193,7 +164,6 @@
 {
   m_currentPath.push_back (name);
   DoStartVisitArrayAttribute (object, name, vector);
-  NS_LOG_INFO(this << GetCurrentPath() );
 }
 void 
 AttributeIterator::EndVisitArrayAttribute (void)
@@ -210,7 +180,6 @@
   m_currentPath.push_back (oss.str ());
   m_currentPath.push_back ("$" + item->GetInstanceTypeId ().GetName ());
   DoStartVisitArrayItem (vector, index, item);
-  NS_LOG_INFO(this << GetCurrentPath() );
 }
 void 
 AttributeIterator::EndVisitArrayItem (void)
@@ -220,39 +189,6 @@
   DoEndVisitArrayItem ();
 }
 
-void
-AttributeIterator::StartVisitMapAttribute (Ptr<Object> object, std::string name, const ObjectMapValue &map)
-{
-  m_currentPath.push_back (name);
-  DoStartVisitMapAttribute (object, name, map);
-  NS_LOG_INFO(this << GetCurrentPath() );
-}
-
-void
-AttributeIterator::EndVisitMapAttribute (void)
-{
-  m_currentPath.pop_back ();
-  DoEndVisitMapAttribute ();
-}
-
-void
-AttributeIterator::StartVisitMapItem (const ObjectMapValue &map, uint32_t index, Ptr<Object> item)
-{
-  std::ostringstream oss;
-  oss << index;
-  m_currentPath.push_back (oss.str ());
-  m_currentPath.push_back ("$" + item->GetInstanceTypeId ().GetName ());
-  DoStartVisitMapItem (map, index, item);
-  NS_LOG_INFO(this << GetCurrentPath() );
-}
-
-void
-AttributeIterator::EndVisitMapItem (void)
-{
-  m_currentPath.pop_back ();
-  m_currentPath.pop_back ();
-  DoEndVisitMapItem ();
-}
 
 void
 AttributeIterator::DoIterate (Ptr<Object> object)
@@ -307,35 +243,8 @@
               EndVisitArrayAttribute ();
               continue;
             }
-<<<<<<< HEAD
-          // attempt to cast to an object map.
-          const ObjectMapChecker *mapChecker = dynamic_cast<const ObjectMapChecker *> (PeekPointer (checker));
-          if (mapChecker != 0)
-            {
-              NS_LOG_DEBUG ("map attribute " << tid.GetAttributeName (i));
-              ObjectMapValue map;
-              object->GetAttribute (tid.GetAttributeName (i), map);
-              StartVisitMapAttribute (object, tid.GetAttributeName (i), map);
-              for (ObjectMapValue::Iterator it = map.Begin () ; it != map.End(); it++ )
-                {
-                  NS_LOG_DEBUG ("map attribute item " << (*it).first << (*it).second );
-                  StartVisitMapItem (map, (*it).first, (*it).second);
-                  m_examined.push_back (object);
-                  DoIterate ((*it).second);
-                  m_examined.pop_back ();
-                  EndVisitMapItem ();
-                }
-              EndVisitMapAttribute ();
-              continue;
-            }
-          uint32_t flags = tid.GetAttributeFlags (i);
-          Ptr<const AttributeAccessor> accessor = tid.GetAttributeAccessor (i);
-          if ((flags & TypeId::ATTR_GET) && accessor->HasGetter () && 
-              (flags & TypeId::ATTR_SET) && accessor->HasSetter ())
-=======
           if ((info.flags & TypeId::ATTR_GET) && info.accessor->HasGetter () && 
               (info.flags & TypeId::ATTR_SET) && info.accessor->HasSetter ())
->>>>>>> 775914ea
             {
               VisitAttribute (object, info.name);
             }
