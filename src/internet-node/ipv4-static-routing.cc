// -*- Mode: C++; c-file-style: "gnu"; indent-tabs-mode:nil; -*-
//
// Copyright (c) 2006 Georgia Tech Research Corporation
// All rights reserved.
//
// This program is free software; you can redistribute it and/or modify
// it under the terms of the GNU General Public License version 2 as
// published by the Free Software Foundation;
//
// This program is distributed in the hope that it will be useful,
// but WITHOUT ANY WARRANTY; without even the implied warranty of
// MERCHANTABILITY or FITNESS FOR A PARTICULAR PURPOSE.  See the
// GNU General Public License for more details.
//
// You should have received a copy of the GNU General Public License
// along with this program; if not, write to the Free Software
// Foundation, Inc., 59 Temple Place, Suite 330, Boston, MA  02111-1307  USA
//
// Author: George F. Riley<riley@ece.gatech.edu>
//         Gustavo Carneiro <gjc@inescporto.pt>

#include "ns3/log.h"
#include "ipv4-static-routing.h"
#include "ns3/packet.h"

NS_LOG_COMPONENT_DEFINE ("Ipv4StaticRouting");

namespace ns3 {

Ipv4StaticRouting::Ipv4StaticRouting () 
: m_defaultRoute (0), m_defaultMulticastRoute (0)
{
  NS_LOG_FUNCTION;
}

void 
Ipv4StaticRouting::AddHostRouteTo (Ipv4Address dest, 
                                   Ipv4Address nextHop, 
                                   uint32_t interface)
{
  NS_LOG_FUNCTION;
  Ipv4Route *route = new Ipv4Route ();
  *route = Ipv4Route::CreateHostRouteTo (dest, nextHop, interface);
  m_hostRoutes.push_back (route);
}

void 
Ipv4StaticRouting::AddHostRouteTo (Ipv4Address dest, 
                                   uint32_t interface)
{
  NS_LOG_FUNCTION;
  Ipv4Route *route = new Ipv4Route ();
  *route = Ipv4Route::CreateHostRouteTo (dest, interface);
  m_hostRoutes.push_back (route);
}

void 
Ipv4StaticRouting::AddNetworkRouteTo (Ipv4Address network, 
                                      Ipv4Mask networkMask, 
                                      Ipv4Address nextHop, 
                                      uint32_t interface)
{
  NS_LOG_FUNCTION;
  Ipv4Route *route = new Ipv4Route ();
  *route = Ipv4Route::CreateNetworkRouteTo (network,
                                            networkMask,
                                            nextHop,
                                            interface);
  m_networkRoutes.push_back (route);
}

void 
Ipv4StaticRouting::AddNetworkRouteTo (Ipv4Address network, 
                                      Ipv4Mask networkMask, 
                                      uint32_t interface)
{
  NS_LOG_FUNCTION;
  Ipv4Route *route = new Ipv4Route ();
  *route = Ipv4Route::CreateNetworkRouteTo (network,
                                            networkMask,
                                            interface);
  m_networkRoutes.push_back (route);
}

void 
Ipv4StaticRouting::SetDefaultRoute (Ipv4Address nextHop, 
                                    uint32_t interface)
{
  NS_LOG_FUNCTION;
  Ipv4Route *route = new Ipv4Route ();
  *route = Ipv4Route::CreateDefaultRoute (nextHop, interface);
  delete m_defaultRoute;
  m_defaultRoute = route;
}

void 
Ipv4StaticRouting::AddMulticastRoute(Ipv4Address origin,
                                     Ipv4Address group,
                                     uint32_t inputInterface,
                                     std::vector<uint32_t> outputInterfaces)
{
  NS_LOG_FUNCTION;
  Ipv4MulticastRoute *route = new Ipv4MulticastRoute ();
  *route = Ipv4MulticastRoute::CreateMulticastRoute (origin, group, 
    inputInterface, outputInterfaces);
  m_multicastRoutes.push_back (route);
}

void 
Ipv4StaticRouting::SetDefaultMulticastRoute(uint32_t outputInterface)
{
  NS_LOG_FUNCTION;
  Ipv4Address origin = Ipv4Address::GetAny ();
  Ipv4Address group = Ipv4Address::GetAny ();
  uint32_t inputInterface = Ipv4RoutingProtocol::IF_INDEX_ANY;

  std::vector<uint32_t> outputInterfaces (1);
  outputInterfaces[0] = outputInterface;
  
  Ipv4MulticastRoute *route = new Ipv4MulticastRoute ();
  *route = Ipv4MulticastRoute::CreateMulticastRoute (origin, group, 
    inputInterface, outputInterfaces);

  delete m_defaultMulticastRoute;
  m_defaultMulticastRoute = route;
}

uint32_t 
Ipv4StaticRouting::GetNMulticastRoutes (void) const
{
  NS_LOG_FUNCTION;
  return m_multicastRoutes.size () + m_defaultMulticastRoute ? 1 : 0;
}

Ipv4MulticastRoute *
Ipv4StaticRouting::GetMulticastRoute (uint32_t index) const
{
  NS_LOG_FUNCTION;
  NS_ASSERT_MSG(index < m_multicastRoutes.size (),
    "Ipv4StaticRouting::GetMulticastRoute ():  Index out of range");
//
// From an external point of view the default route appears to be in slot 0
// of the routing table.  The implementation, however, puts it in a separate 
// place.  So, if a client asks for index 0 and we have a default multicast
// route, we have to return it from that different place 
// (m_defaultMulticastRoute).
//
  if (index == 0 && m_defaultMulticastRoute != 0)
    {
      return m_defaultMulticastRoute;
    }
//
// If there is a default multicast route present, a client will just assume
// that it is in slot zero and there is one "extra" zeroth route in the table.
// To return the correct indexed entry in our list, we have to decrement the
// index to take into account the default route not being in the actual list.
// Since we fell through to here, we've taken care of the case where the
// index was zero.
//
  if (m_defaultMulticastRoute != 0)
    {
      NS_ASSERT(index > 0);
      index--;
    }

  if (index < m_multicastRoutes.size ())
    {
      uint32_t tmp = 0;
      for (MulticastRoutesCI i = m_multicastRoutes.begin (); 
           i != m_multicastRoutes.end (); 
           i++) 
        {
          if (tmp  == index)
            {
              return *i;
            }
          tmp++;
        }
    }
  return 0;
}

Ipv4MulticastRoute *
Ipv4StaticRouting::GetDefaultMulticastRoute () const
{
  NS_LOG_FUNCTION;
  if (m_defaultMulticastRoute != 0)
    {
      return m_defaultMulticastRoute;
    }
  return 0;
}

bool
Ipv4StaticRouting::RemoveMulticastRoute(Ipv4Address origin,
                                        Ipv4Address group,
                                        uint32_t inputInterface)
{
  NS_LOG_FUNCTION;
  for (MulticastRoutesI i = m_multicastRoutes.begin (); 
       i != m_multicastRoutes.end (); 
       i++) 
    {
      Ipv4MulticastRoute *route = *i;
      if (origin == route->GetOrigin () &&
          group == route->GetGroup () &&
          inputInterface == route->GetInputInterface ())
        {
          delete *i;
          m_multicastRoutes.erase (i);
          return true;
        }
    }
  return false;
}

void 
Ipv4StaticRouting::RemoveMulticastRoute(uint32_t index)
{
  NS_LOG_FUNCTION;
//
// From an external point of view the default route appears to be in slot 0
// of the routing table.  The implementation, however, puts it in a separate 
// place.  So, if a client asks to delete index 0 and we have a default
// multicast route set, we have to delete it from that different place 
// (m_defaultMulticastRoute).
//
  if (index == 0 && m_defaultMulticastRoute != 0)
    {
      delete m_defaultMulticastRoute;
      m_defaultMulticastRoute = 0;
    }
//
// If there is a default multicast route present, a client will just assume
// that it is in slot zero and there is one "extra" zeroth route in the table.
// To return the correct indexed entry in our list, we have to decrement the
// index to take into account the default route not being in the actual list.
// Since we fell through to here, we've taken care of the case where the
// index was zero.
//
  if (m_defaultMulticastRoute != 0)
    {
      NS_ASSERT(index > 0);
      index--;
    }

  uint32_t tmp = 0;
  for (MulticastRoutesI i = m_multicastRoutes.begin (); 
       i != m_multicastRoutes.end (); 
       i++) 
    {
      if (tmp  == index)
        {
          delete *i;
          m_multicastRoutes.erase (i);
          return;
        }
      tmp++;
    }
}

Ipv4Route *
Ipv4StaticRouting::LookupStatic (Ipv4Address dest)
{
  NS_LOG_FUNCTION;
  for (HostRoutesCI i = m_hostRoutes.begin (); 
       i != m_hostRoutes.end (); 
       i++) 
    {
      NS_ASSERT ((*i)->IsHost ());
      if ((*i)->GetDest ().IsEqual (dest)) 
        {
          return (*i);
        }
    }
  for (NetworkRoutesI j = m_networkRoutes.begin (); 
       j != m_networkRoutes.end (); 
       j++) 
    {
      NS_ASSERT ((*j)->IsNetwork ());
      Ipv4Mask mask = (*j)->GetDestNetworkMask ();
      Ipv4Address entry = (*j)->GetDestNetwork ();
      if (mask.IsMatch (dest, entry)) 
        {
          return (*j);
        }
    }
  if (m_defaultRoute != 0) 
    {
      NS_ASSERT (m_defaultRoute->IsDefault ());
      return m_defaultRoute;
    }
  return 0;
}

Ipv4MulticastRoute *
Ipv4StaticRouting::LookupStatic (
  Ipv4Address origin, 
  Ipv4Address group,
  uint32_t    ifIndex)
{
  NS_LOG_FUNCTION;
//
// We treat the "any" address (typically 0.0.0.0) as a wildcard in our matching
// scheme.
//
  Ipv4Address wildcard = Ipv4Address::GetAny ();

  for (MulticastRoutesI i = m_multicastRoutes.begin (); 
       i != m_multicastRoutes.end (); 
       i++) 
    {
      Ipv4MulticastRoute *route = *i;
//
// We've been passed an origin address, a multicast group address and an 
// interface index.  We have to decide if the current route in the list is
// a match.
//
// The first case is the restrictive case where the origin, group and index
// matches.  This picks up exact routes during forwarded and exact routes from
// the local node (in which case the ifIndex is a wildcard).
//
      if (origin == route->GetOrigin () && group == route->GetGroup ())
        {
          if (ifIndex == Ipv4RoutingProtocol::IF_INDEX_ANY || 
              ifIndex == route->GetInputInterface ())
            {
              return *i;
            }
        }
    }
//
// If the input interface index is not a wildcard (that means that the packet 
// did not originally come from this node), we're done.  We don't
// just happily forward packets we don't really know what to do with.  
// Multicast storms are not generally considered a good thing.
//
  if (ifIndex != Ipv4RoutingProtocol::IF_INDEX_ANY)
    {
      return 0;
    }
//
// Now, we're going to get a litle less restricive.  This only applies in the
// case where the packet in question is coming from the local node.  In order
// to avoid dependencies on the order in which routes were added, we will 
// actually walk the list two more times, the first time looking for routes
// with a single wildcard, and the last time looking for the first route
// with two wildcards.
//
  for (MulticastRoutesI i = m_multicastRoutes.begin (); 
       i != m_multicastRoutes.end (); 
       i++) 
    {
      Ipv4MulticastRoute *route = *i;
//
// Here we will ignore the origin.  We know that a single source address must
// be picked for a packet, but we may want to send multicast packets out
// multiple interfaces.  To support this case, a user would need to add
// a Multicast route with the route's origin set to wildcard.  N.B As a
// result, packets sourced from a node with multiple interface may have a
// source IP address different from that of the interface actually used to
// send the packet.
//
      if (route->GetOrigin () == wildcard && group == route->GetGroup ())
        {
          return *i;
        }
    }
//
// Finally we want to allow users to specify a default route that specifies
// sending all multicast packets out multiple interfaces.  The standard
// default multicast route is patterned after other systems and limits the 
// number of outputs to one.  If, however a client manually adds a multicast
// route with the origin, the multicast group and the input interface index
// all set to wildcard, she has created a default route with multiple output
// interfaces.
//
  for (MulticastRoutesI i = m_multicastRoutes.begin (); 
       i != m_multicastRoutes.end (); 
       i++) 
    {
      Ipv4MulticastRoute *route = *i;

      if (route->GetOrigin () == wildcard && route->GetGroup () == wildcard)
        {
          return *i;
        }
    }
//
// We also allow users to specify a typical default multicast route.  This
// default route is limited to specifying a single output interface.
//
  if (m_defaultMulticastRoute != 0) 
    {
      return m_defaultMulticastRoute;
    }

  return 0;
}

uint32_t 
Ipv4StaticRouting::GetNRoutes (void)
{
  NS_LOG_FUNCTION;
  uint32_t n = 0;
  if (m_defaultRoute != 0)
    {
      n++;
    }
  n += m_hostRoutes.size ();
  n += m_networkRoutes.size ();
  return n;
}

Ipv4Route *
Ipv4StaticRouting::GetDefaultRoute ()
{
  NS_LOG_FUNCTION;
  if (m_defaultRoute != 0)
    {
      return m_defaultRoute;
    }
  else
    {
      return 0;
    }
}

Ipv4Route *
Ipv4StaticRouting::GetRoute (uint32_t index)
{
  NS_LOG_FUNCTION;
  if (index == 0 && m_defaultRoute != 0)
    {
      return m_defaultRoute;
    }
  if (index > 0 && m_defaultRoute != 0)
    {
      index--;
    }
  if (index < m_hostRoutes.size ())
    {
      uint32_t tmp = 0;
      for (HostRoutesCI i = m_hostRoutes.begin (); 
           i != m_hostRoutes.end (); 
           i++) 
        {
          if (tmp  == index)
            {
              return *i;
            }
          tmp++;
        }
    }
  index -= m_hostRoutes.size ();
  uint32_t tmp = 0;
  for (NetworkRoutesI j = m_networkRoutes.begin (); 
       j != m_networkRoutes.end (); 
       j++) 
    {
      if (tmp == index)
        {
          return *j;
        }
      tmp++;
    }
  NS_ASSERT (false);
  // quiet compiler.
  return 0;
}
void 
Ipv4StaticRouting::RemoveRoute (uint32_t index)
{
  NS_LOG_FUNCTION;
  if (index == 0 && m_defaultRoute != 0)
    {
      delete m_defaultRoute;
      m_defaultRoute = 0;
    }
  if (index > 0 && m_defaultRoute != 0)
    {
      index--;
    }
  if (index < m_hostRoutes.size ())
    {
      uint32_t tmp = 0;
      for (HostRoutesI i = m_hostRoutes.begin (); 
           i != m_hostRoutes.end (); 
           i++) 
        {
          if (tmp  == index)
            {
              delete *i;
              m_hostRoutes.erase (i);
              return;
            }
          tmp++;
        }
    }
  index -= m_hostRoutes.size ();
  uint32_t tmp = 0;
  for (NetworkRoutesI j = m_networkRoutes.begin (); 
       j != m_networkRoutes.end (); 
       j++) 
    {
      if (tmp == index)
        {
          delete *j;
          m_networkRoutes.erase (j);
          return;
        }
      tmp++;
    }
  NS_ASSERT (false);
}

bool
Ipv4StaticRouting::RequestRoute (
  uint32_t ifIndex,
  Ipv4Header const &ipHeader,
  Ptr<Packet> packet,
  RouteReplyCallback routeReply)
{
  NS_LOG_FUNCTION;
<<<<<<< HEAD
  NS_LOG_PARAMS (this << ifIndex << &ipHeader << &packet << &routeReply);
=======
  NS_LOG_PARAM ("(" << ifIndex << &ipHeader << ", " << packet << ", " << 
    &routeReply << ")");
>>>>>>> bb9c35ff

  NS_LOG_LOGIC ("source = " << ipHeader.GetSource ());

  NS_LOG_LOGIC ("destination = " << ipHeader.GetDestination ());

  if (ipHeader.GetDestination ().IsMulticast ())
    {
      NS_LOG_LOGIC ("Multicast destination");

      Ipv4MulticastRoute *mRoute = LookupStatic(ipHeader.GetSource (),
        ipHeader.GetDestination (), ifIndex);

      if (mRoute)
        {
          NS_LOG_LOGIC ("Multicast route found");

          for (uint32_t i = 0; i < mRoute->GetNOutputInterfaces (); ++i)
            {
              Ptr<Packet> p = packet->Copy ();
              Ipv4Header h = ipHeader;
              Ipv4Route route = 
                Ipv4Route::CreateHostRouteTo(h.GetDestination (), 
                  mRoute->GetOutputInterface(i));
              NS_LOG_LOGIC ( "Send via interface " << 
                mRoute->GetOutputInterface(i));
              routeReply (true, route, p, h);
            }
          return true;
        }
      return false; // Let other routing protocols try to handle this
    }
//
// This is a unicast packet.  Check to see if we have a route for it.
//
  NS_LOG_LOGIC ("Unicast destination");
  Ipv4Route *route = LookupStatic (ipHeader.GetDestination ());
  if (route != 0)
    {
      routeReply (true, *route, packet, ipHeader);
      return true;
    }
  else
    {
      return false; // Let other routing protocols try to handle this
                    // route request.
    }
}

bool
Ipv4StaticRouting::RequestIfIndex (Ipv4Address destination, uint32_t& ifIndex)
{
  NS_LOG_FUNCTION;
  NS_LOG_PARAMS (this << destination << &ifIndex);
//
// First, see if this is a multicast packet we have a route for.  If we
// have a route, then send the packet down each of the specified interfaces.
//
  if (destination.IsMulticast ())
    {
      NS_LOG_LOGIC ("Multicast destination");

      Ipv4MulticastRoute *mRoute = LookupStatic(Ipv4Address::GetAny (),
        destination, Ipv4RoutingProtocol::IF_INDEX_ANY);

      if (mRoute)
        {
          NS_LOG_LOGIC ("Multicast route found");

          if (mRoute->GetNOutputInterfaces () != 1)
            {
              NS_LOG_LOGIC ("Route is to multiple interfaces.  Ignoring.");
              return false;
            }

          ifIndex = mRoute->GetOutputInterface(0);
          NS_LOG_LOGIC ("Found ifIndex " << ifIndex);
          return true;
        }
      return false; // Let other routing protocols try to handle this
    }
//
// See if this is a unicast packet we have a route for.
//
  NS_LOG_LOGIC ("Unicast destination");
  Ipv4Route *route = LookupStatic (destination);
  if (route)
    {
      ifIndex = route->GetInterface ();
      return true;
    }
  else
    {
      return false;
    }
}

void
Ipv4StaticRouting::DoDispose (void)
{
  NS_LOG_FUNCTION;
  for (HostRoutesI i = m_hostRoutes.begin (); 
       i != m_hostRoutes.end (); 
       i = m_hostRoutes.erase (i)) 
    {
      delete (*i);
    }
  for (NetworkRoutesI j = m_networkRoutes.begin (); 
       j != m_networkRoutes.end (); 
       j = m_networkRoutes.erase (j)) 
    {
      delete (*j);
    }
  if (m_defaultRoute != 0)
    {
      delete m_defaultRoute;
      m_defaultRoute = 0;
    }
  for (MulticastRoutesI i = m_multicastRoutes.begin (); 
       i != m_multicastRoutes.end (); 
       i = m_multicastRoutes.erase (i)) 
    {
      delete (*i);
    }
  if (m_defaultMulticastRoute != 0)
    {
      delete m_defaultMulticastRoute;
      m_defaultMulticastRoute = 0;
    }
  Ipv4RoutingProtocol::DoDispose ();
}

}//namespace ns3<|MERGE_RESOLUTION|>--- conflicted
+++ resolved
@@ -522,12 +522,7 @@
   RouteReplyCallback routeReply)
 {
   NS_LOG_FUNCTION;
-<<<<<<< HEAD
-  NS_LOG_PARAMS (this << ifIndex << &ipHeader << &packet << &routeReply);
-=======
-  NS_LOG_PARAM ("(" << ifIndex << &ipHeader << ", " << packet << ", " << 
-    &routeReply << ")");
->>>>>>> bb9c35ff
+  NS_LOG_PARAMS (this << ifIndex << &ipHeader << packet << &routeReply);
 
   NS_LOG_LOGIC ("source = " << ipHeader.GetSource ());
 
