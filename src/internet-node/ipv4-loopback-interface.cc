/* -*- Mode: C++; c-file-style: "gnu"; indent-tabs-mode:nil; -*- */
/*
 * Copyright (c) 2007 INRIA
 * All rights reserved.
 *
 * This program is free software; you can redistribute it and/or modify
 * it under the terms of the GNU General Public License version 2 as
 * published by the Free Software Foundation;
 *
 * This program is distributed in the hope that it will be useful,
 * but WITHOUT ANY WARRANTY; without even the implied warranty of
 * MERCHANTABILITY or FITNESS FOR A PARTICULAR PURPOSE.  See the
 * GNU General Public License for more details.
 *
 * You should have received a copy of the GNU General Public License
 * along with this program; if not, write to the Free Software
 * Foundation, Inc., 59 Temple Place, Suite 330, Boston, MA  02111-1307  USA
 *
 * Authors: 
 *  Mathieu Lacage <mathieu.lacage@sophia.inria.fr>,
 */
<<<<<<< HEAD

#include "ns3/debug.h"
#include "ns3/empty-trace-resolver.h"
=======
>>>>>>> 94743678
#include "ns3/net-device.h"
#include "ns3/node.h"
#include "ns3/eui48-address.h"
#include "ipv4-loopback-interface.h"
#include "ipv4-l3-protocol.h"

NS_DEBUG_COMPONENT_DEFINE ("Ipv4LoopbackInterface");

namespace ns3 {

Ipv4LoopbackInterface::Ipv4LoopbackInterface (Ptr<Node> node)
  : Ipv4Interface (0),
    m_node (node)
{
  NS_DEBUG("Ipv4LoopbackInterface::Ipv4LoopbackInterface ()");
}

Ipv4LoopbackInterface::~Ipv4LoopbackInterface ()
<<<<<<< HEAD
{
  NS_DEBUG("Ipv4LoopbackInterface::~Ipv4LoopbackInterface ()");
}

TraceResolver *
Ipv4LoopbackInterface::DoCreateTraceResolver (TraceContext const &context)
{
  NS_DEBUG("Ipv4LoopbackInterface::DoCreateTraceResolver ()");
  return new EmptyTraceResolver (context);
}

=======
{}
>>>>>>> 94743678
void 
Ipv4LoopbackInterface::SendTo (Packet packet, Ipv4Address dest)
{
  NS_DEBUG("Ipv4LoopbackInterface::SendTo (" << &packet << ", " << 
    dest << ")");

  Ptr<Ipv4L3Protocol> ipv4 = 
    m_node->QueryInterface<Ipv4L3Protocol> (Ipv4L3Protocol::iid);

  ipv4->Receive (GetDevice (), packet, Ipv4L3Protocol::PROT_NUMBER, 
    Eui48Address ("ff:ff:ff:ff:ff:ff"));
}

}//namespace ns3<|MERGE_RESOLUTION|>--- conflicted
+++ resolved
@@ -19,12 +19,8 @@
  * Authors: 
  *  Mathieu Lacage <mathieu.lacage@sophia.inria.fr>,
  */
-<<<<<<< HEAD
 
 #include "ns3/debug.h"
-#include "ns3/empty-trace-resolver.h"
-=======
->>>>>>> 94743678
 #include "ns3/net-device.h"
 #include "ns3/node.h"
 #include "ns3/eui48-address.h"
@@ -43,21 +39,10 @@
 }
 
 Ipv4LoopbackInterface::~Ipv4LoopbackInterface ()
-<<<<<<< HEAD
 {
   NS_DEBUG("Ipv4LoopbackInterface::~Ipv4LoopbackInterface ()");
 }
 
-TraceResolver *
-Ipv4LoopbackInterface::DoCreateTraceResolver (TraceContext const &context)
-{
-  NS_DEBUG("Ipv4LoopbackInterface::DoCreateTraceResolver ()");
-  return new EmptyTraceResolver (context);
-}
-
-=======
-{}
->>>>>>> 94743678
 void 
 Ipv4LoopbackInterface::SendTo (Packet packet, Ipv4Address dest)
 {
