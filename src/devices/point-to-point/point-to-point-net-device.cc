/* -*- Mode:C++; c-file-style:"gnu"; indent-tabs-mode:nil; -*- */
/*
 * Copyright (c) 2005,2006 INRIA
 * All rights reserved.
 *
 * This program is free software; you can redistribute it and/or modify
 * it under the terms of the GNU General Public License version 2 as
 * published by the Free Software Foundation;
 *
 * This program is distributed in the hope that it will be useful,
 * but WITHOUT ANY WARRANTY; without even the implied warranty of
 * MERCHANTABILITY or FITNESS FOR A PARTICULAR PURPOSE.  See the
 * GNU General Public License for more details.
 *
 * You should have received a copy of the GNU General Public License
 * along with this program; if not, write to the Free Software
 * Foundation, Inc., 59 Temple Place, Suite 330, Boston, MA  02111-1307  USA
 *
 * Author:  Craig Dowell <craigdo@ee.washington.edu>
 * Revised: George Riley <riley@ece.gatech.edu>
 */

#include "ns3/log.h"
#include "ns3/queue.h"
#include "ns3/simulator.h"
#include "ns3/composite-trace-resolver.h"
#include "ns3/mac48-address.h"
#include "ns3/llc-snap-header.h"
#include "ns3/error-model.h"
#include "point-to-point-net-device.h"
#include "point-to-point-channel.h"

NS_LOG_COMPONENT_DEFINE ("PointToPointNetDevice");

namespace ns3 {

DataRateDefaultValue PointToPointNetDevice::g_defaultRate(
           "PointToPointLinkDataRate", 
           "The default data rate for point to point links",
           DataRate ("10Mb/s"));

PointToPointTraceType::PointToPointTraceType (enum Type type)
  : m_type (type)
{
  NS_LOG_FUNCTION;
}
PointToPointTraceType::PointToPointTraceType ()
  : m_type (RX)
{
  NS_LOG_FUNCTION;
}

void 
PointToPointTraceType::Print (std::ostream &os) const
{
  switch (m_type) {
  case RX:
    os << "dev-rx";
    break;
  case DROP:
    os << "dev-drop";
    break;
  }
}

uint16_t 
PointToPointTraceType::GetUid (void)
{
  NS_LOG_FUNCTION;
  static uint16_t uid = AllocateUid<PointToPointTraceType> ("PointToPointTraceType");
  return uid;
}

std::string 
PointToPointTraceType::GetTypeName (void) const
{
  NS_LOG_FUNCTION;
  return "ns3::PointToPointTraceType";
}

enum PointToPointTraceType::Type
PointToPointTraceType::Get (void) const
{
  NS_LOG_FUNCTION;
  return m_type;
}

PointToPointNetDevice::PointToPointNetDevice (Ptr<Node> node,
                                              const DataRate& rate) 
: 
  NetDevice(node, Mac48Address::Allocate ()), 
  m_txMachineState (READY),
  m_bps (rate),
  m_tInterframeGap (Seconds(0)),
  m_channel (0), 
  m_queue (0),
  m_rxTrace (),
  m_dropTrace (),
  m_receiveErrorModel (0)
{
  NS_LOG_FUNCTION;
  NS_LOG_PARAMS (this << node);
//
// XXX BUGBUG
//
// You _must_ support broadcast to get any sort of packet from the ARP layer.
//
  EnableBroadcast (Mac48Address ("ff:ff:ff:ff:ff:ff"));
//
// We want to allow multicast packets to flow across this link
//
  EnableMulticast (Mac48Address ("01:00:5e:00:00:00"));
  EnablePointToPoint();
}

PointToPointNetDevice::~PointToPointNetDevice()
{
  NS_LOG_FUNCTION;
  m_queue = 0;
  m_receiveErrorModel = 0;
}

void 
PointToPointNetDevice::AddHeader(Ptr<Packet> p, uint16_t protocolNumber)
{
  NS_LOG_FUNCTION;
  LlcSnapHeader llc;
  llc.SetType (protocolNumber);
  p->AddHeader (llc);
}

bool 
PointToPointNetDevice::ProcessHeader(Ptr<Packet> p, uint16_t& param)
{
  NS_LOG_FUNCTION;
  LlcSnapHeader llc;
  p->RemoveHeader (llc);

  param = llc.GetType ();

  return true;
}

void PointToPointNetDevice::DoDispose()
{
  NS_LOG_FUNCTION;
  m_channel = 0;
  NetDevice::DoDispose ();
}

void PointToPointNetDevice::SetDataRate(const DataRate& bps)
{
  NS_LOG_FUNCTION;
  if (!m_channel || bps <= m_channel->GetDataRate ())
    {
      m_bps = bps;
    }
}

void PointToPointNetDevice::SetInterframeGap(const Time& t)
{
  NS_LOG_FUNCTION;
  m_tInterframeGap = t;
}

bool PointToPointNetDevice::SendTo (Ptr<Packet> packet, const Address& dest, 
                                    uint16_t protocolNumber)
{
  NS_LOG_FUNCTION;
  NS_LOG_LOGIC ("p=" << packet << ", dest=" << &dest);
  NS_LOG_LOGIC ("UID is " << packet->GetUid ());

  // GFR Comment. Why is this an assertion? Can't a link legitimately
  // "go down" during the simulation?  Shouldn't we just wait for it
  // to come back up?
  NS_ASSERT (IsLinkUp ());
  AddHeader(packet, protocolNumber);

//
// This class simulates a point to point device.  In the case of a serial
// link, this means that we're simulating something like a UART.
//
//
// If there's a transmission in progress, we enque the packet for later
// transmission; otherwise we send it now.
  if (m_txMachineState == READY) 
    {
// We still enqueue and dequeue it to hit the tracing hooks
      m_queue->Enqueue (packet);
      packet = m_queue->Dequeue ();
      return TransmitStart (packet);
    }
  else
    {
      return m_queue->Enqueue(packet);
    }
}

  bool
PointToPointNetDevice::TransmitStart (Ptr<Packet> p)
{
  NS_LOG_FUNCTION;
<<<<<<< HEAD
  NS_LOG_PARAMS (this << &p);
  NS_LOG_LOGIC ("UID is " << p.GetUid () << ")");
=======
  NS_LOG_PARAM ("(" << p << ")");
  NS_LOG_LOGIC ("UID is " << p->GetUid () << ")");
>>>>>>> bb9c35ff
//
// This function is called to start the process of transmitting a packet.
// We need to tell the channel that we've started wiggling the wire and
// schedule an event that will be executed when the transmission is complete.
//
  NS_ASSERT_MSG(m_txMachineState == READY, "Must be READY to transmit");
  m_txMachineState = BUSY;
  Time txTime = Seconds (m_bps.CalculateTxTime(p->GetSize()));
  Time txCompleteTime = txTime + m_tInterframeGap;

  NS_LOG_LOGIC ("Schedule TransmitCompleteEvent in " << 
    txCompleteTime.GetSeconds () << "sec");
  // Schedule the tx complete event
  Simulator::Schedule (txCompleteTime, 
                       &PointToPointNetDevice::TransmitComplete, 
                       this);
  return m_channel->TransmitStart(p, this, txTime); 
}

void PointToPointNetDevice::TransmitComplete (void)
{
  NS_LOG_FUNCTION;
//
// This function is called to finish the  process of transmitting a packet.
// We need to tell the channel that we've stopped wiggling the wire and
// get the next packet from the queue.  If the queue is empty, we are
// done, otherwise transmit the next packet.
//
  NS_ASSERT_MSG(m_txMachineState == BUSY, "Must be BUSY if transmitting");
  m_txMachineState = READY;
  Ptr<Packet> p = m_queue->Dequeue ();
  if (p == 0)
    {
      return; // Nothing to do at this point
    }
  TransmitStart(p);
}

Ptr<TraceResolver> 
PointToPointNetDevice::GetTraceResolver (void) const
{
  NS_LOG_FUNCTION;
  Ptr<CompositeTraceResolver> resolver = Create<CompositeTraceResolver> ();
  resolver->AddComposite ("queue", m_queue);
  resolver->AddSource ("rx",
                       TraceDoc ("receive MAC packet",
                                 "Ptr<const Packet>", "packet received"),
                       m_rxTrace,
                       PointToPointTraceType (PointToPointTraceType::RX));
  resolver->AddSource ("drop",
                       TraceDoc ("drop MAC packet",
                                 "const Packet &", "packet dropped"),
                       m_dropTrace,
                       PointToPointTraceType (PointToPointTraceType::DROP));
  resolver->SetParentResolver (NetDevice::GetTraceResolver ());
  return resolver;
}

bool 
PointToPointNetDevice::Attach (Ptr<PointToPointChannel> ch)
{
  NS_LOG_FUNCTION;
  NS_LOG_PARAMS (this << &ch);

  m_channel = ch;

  m_channel->Attach(this);
  m_bps = m_channel->GetDataRate ();
  // GFR Comment.  Below is definitely wrong.  Interframe gap
  // is unrelated to channel delay.
  // -- unlesss you want to introduce a default gap which is there to avoid
  // parts of multiple packets flowing on the "wire" at the same time.
  //m_tInterframeGap = m_channel->GetDelay ();

  /* 
   * For now, this device is up whenever a channel is attached to it.
   * In fact, it should become up only when the second device
   * is attached to the channel. So, there should be a way for
   * a PointToPointChannel to notify both of its attached devices
   * that the channel is 'complete', hence that the devices are
   * up, hence that they can call NotifyLinkUp. 
   */
  NotifyLinkUp ();
  return true;
}

void PointToPointNetDevice::AddQueue (Ptr<Queue> q)
{
  NS_LOG_FUNCTION;
  NS_LOG_PARAMS (this << q);

  m_queue = q;
}

<<<<<<< HEAD
void PointToPointNetDevice::AddReceiveErrorModel (Ptr<ErrorModel> em)
{
  NS_LOG_FUNCTION;
  NS_LOG_PARAM ("(" << em << ")");

  m_receiveErrorModel = em;
  AddInterface (em);
}

void PointToPointNetDevice::Receive (Packet& p)
{
  NS_LOG_FUNCTION;
  NS_LOG_PARAMS (this << &p);
=======
void PointToPointNetDevice::Receive (Ptr<Packet> packet)
{
  NS_LOG_FUNCTION;
  NS_LOG_PARAM ("(" << packet << ")");
>>>>>>> bb9c35ff
  uint16_t protocol = 0;

  if (m_receiveErrorModel && m_receiveErrorModel->IsCorrupt (p) ) 
    {
      m_dropTrace (packet);
      // Do not forward up; let this packet go
    }
  else 
    {
      m_rxTrace (packet);
      ProcessHeader(packet, protocol);
      ForwardUp (packet, protocol, GetBroadcast ());
    }
}

Ptr<Queue> PointToPointNetDevice::GetQueue(void) const 
{ 
  NS_LOG_FUNCTION;
  return m_queue;
}

Ptr<Channel> PointToPointNetDevice::DoGetChannel(void) const 
{ 
  NS_LOG_FUNCTION;
  return m_channel;
}

bool PointToPointNetDevice::DoNeedsArp (void) const
{
  NS_LOG_FUNCTION;
  return false;
}

} // namespace ns3<|MERGE_RESOLUTION|>--- conflicted
+++ resolved
@@ -200,13 +200,8 @@
 PointToPointNetDevice::TransmitStart (Ptr<Packet> p)
 {
   NS_LOG_FUNCTION;
-<<<<<<< HEAD
-  NS_LOG_PARAMS (this << &p);
-  NS_LOG_LOGIC ("UID is " << p.GetUid () << ")");
-=======
-  NS_LOG_PARAM ("(" << p << ")");
+  NS_LOG_PARAMS (this << p);
   NS_LOG_LOGIC ("UID is " << p->GetUid () << ")");
->>>>>>> bb9c35ff
 //
 // This function is called to start the process of transmitting a packet.
 // We need to tell the channel that we've started wiggling the wire and
@@ -301,7 +296,6 @@
   m_queue = q;
 }
 
-<<<<<<< HEAD
 void PointToPointNetDevice::AddReceiveErrorModel (Ptr<ErrorModel> em)
 {
   NS_LOG_FUNCTION;
@@ -311,19 +305,13 @@
   AddInterface (em);
 }
 
-void PointToPointNetDevice::Receive (Packet& p)
-{
-  NS_LOG_FUNCTION;
-  NS_LOG_PARAMS (this << &p);
-=======
 void PointToPointNetDevice::Receive (Ptr<Packet> packet)
 {
   NS_LOG_FUNCTION;
-  NS_LOG_PARAM ("(" << packet << ")");
->>>>>>> bb9c35ff
+  NS_LOG_PARAMS (this << packet);
   uint16_t protocol = 0;
 
-  if (m_receiveErrorModel && m_receiveErrorModel->IsCorrupt (p) ) 
+  if (m_receiveErrorModel && m_receiveErrorModel->IsCorrupt (packet) ) 
     {
       m_dropTrace (packet);
       // Do not forward up; let this packet go
