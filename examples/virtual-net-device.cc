/* -*- Mode:C++; c-file-style:"gnu"; indent-tabs-mode:nil; -*- */
/*
 * This program is free software; you can redistribute it and/or modify
 * it under the terms of the GNU General Public License version 2 as
 * published by the Free Software Foundation;
 *
 * This program is distributed in the hope that it will be useful,
 * but WITHOUT ANY WARRANTY; without even the implied warranty of
 * MERCHANTABILITY or FITNESS FOR A PARTICULAR PURPOSE.  See the
 * GNU General Public License for more details.
 *
 * You should have received a copy of the GNU General Public License
 * along with this program; if not, write to the Free Software
 * Foundation, Inc., 59 Temple Place, Suite 330, Boston, MA  02111-1307  USA
 *
 * Based on simple-global-routing.cc
 * ns-2 simple.tcl script (ported from ns-2)
 * Originally authored by Steve McCanne, 12/19/1996
 */

// Network topology
//
//  n0
//     \ 5 Mb/s, 2ms
//      \          1.5Mb/s, 10ms
//       n2 -------------------------n3
//      /
//     / 5 Mb/s, 2ms
//   n1
//
// - all links are point-to-point links with indicated one-way BW/delay
// - CBR/UDP flows from n0 to n3, and from n3 to n1
// - FTP/TCP flow from n0 to n3, starting at time 1.2 to time 1.35 sec.
// - UDP packet size of 210 bytes, with per-packet interval 0.00375 sec.
//   (i.e., DataRate of 448,000 bps)
// - DropTail queues 
// - Tracing of queues and packet receptions to file "virtual-net-device.tr"

// Tunneling changes (relative to the simple-global-routing example):
// n0 will receive an extra virtual interface with address 11.0.0.1
// n1 will also receive an extra virtual interface with the same address 11.0.0.1
// n3 will receive an extra virtual interface with address 11.0.0.254
// The flows will be between 11.0.0.x (tunnel) addresses instead of 10.1.x.y ones
// n3 will decide, on a per-packet basis, via random number, whether to
// send the packet to n0 or to n1.
//
// Note: here we create a tunnel where IP packets are tunneled over
// UDP/IP, but tunneling directly IP-over-IP would also be possible;
// see src/node/ipv4-raw-socket-factory.h.

#include <iostream>
#include <fstream>
#include <string>
#include <cassert>

#include "ns3/core-module.h"
#include "ns3/simulator-module.h"
#include "ns3/node-module.h"
#include "ns3/helper-module.h"
#include "ns3/virtual-net-device.h"

using namespace ns3;

NS_LOG_COMPONENT_DEFINE ("VirtualNetDeviceExample");

class Tunnel
{
  Ptr<Socket> m_n3Socket;
  Ptr<Socket> m_n0Socket;
  Ptr<Socket> m_n1Socket;
  Ipv4Address m_n3Address;
  Ipv4Address m_n0Address;
  Ipv4Address m_n1Address;
  UniformVariable m_rng;
  Ptr<VirtualNetDevice> m_n0Tap;
  Ptr<VirtualNetDevice> m_n1Tap;
  Ptr<VirtualNetDevice> m_n3Tap;
  
  
  bool
  N0VirtualSend (Ptr<Packet> packet, const Address& source, const Address& dest, uint16_t protocolNumber)
  {
<<<<<<< HEAD
=======
    NS_LOG_DEBUG ("Send to " << m_n3Address << ": " << *packet);
>>>>>>> e9fc1f1d
    m_n0Socket->SendTo (packet, 0, InetSocketAddress (m_n3Address, 667));
    return true;
  }

  bool
  N1VirtualSend (Ptr<Packet> packet, const Address& source, const Address& dest, uint16_t protocolNumber)
  {
<<<<<<< HEAD
=======
    NS_LOG_DEBUG ("Send to " << m_n3Address << ": " << *packet);
>>>>>>> e9fc1f1d
    m_n1Socket->SendTo (packet, 0, InetSocketAddress (m_n3Address, 667));
    return true;
  }

  bool
  N3VirtualSend (Ptr<Packet> packet, const Address& source, const Address& dest, uint16_t protocolNumber)
  {
    if (m_rng.GetValue () < 0.25)
      {
<<<<<<< HEAD
=======
        NS_LOG_DEBUG ("Send to " << m_n0Address << ": " << *packet);
>>>>>>> e9fc1f1d
        m_n3Socket->SendTo (packet, 0, InetSocketAddress (m_n0Address, 667));
      }
    else 
      {
<<<<<<< HEAD
=======
        NS_LOG_DEBUG ("Send to " << m_n1Address << ": " << *packet);
>>>>>>> e9fc1f1d
        m_n3Socket->SendTo (packet, 0, InetSocketAddress (m_n1Address, 667));
      }
    return true;
  }

  void N3SocketRecv (Ptr<Socket> socket)
  {
    Ptr<Packet> packet = socket->Recv (65535, 0);
    NS_LOG_DEBUG ("N3SocketRecv: " << *packet);
    SocketAddressTag socketAddressTag;
    packet->RemovePacketTag (socketAddressTag);
    m_n3Tap->Receive (packet, 0x0800, m_n3Tap->GetAddress (), m_n3Tap->GetAddress (), NetDevice::PACKET_HOST);
  }

  void N0SocketRecv (Ptr<Socket> socket)
  {
    Ptr<Packet> packet = socket->Recv (65535, 0);
    NS_LOG_DEBUG ("N0SocketRecv: " << *packet);
    SocketAddressTag socketAddressTag;
    packet->RemovePacketTag (socketAddressTag);
    m_n0Tap->Receive (packet, 0x0800, m_n0Tap->GetAddress (), m_n0Tap->GetAddress (), NetDevice::PACKET_HOST);
  }

  void N1SocketRecv (Ptr<Socket> socket)
  {
    Ptr<Packet> packet = socket->Recv (65535, 0);
    NS_LOG_DEBUG ("N1SocketRecv: " << *packet);
    SocketAddressTag socketAddressTag;
    packet->RemovePacketTag (socketAddressTag);
    m_n1Tap->Receive (packet, 0x0800, m_n1Tap->GetAddress (), m_n1Tap->GetAddress (), NetDevice::PACKET_HOST);
  }

public:
  
  Tunnel (Ptr<Node> n3, Ptr<Node> n0, Ptr<Node> n1,
          Ipv4Address n3Addr, Ipv4Address n0Addr, Ipv4Address n1Addr)
    : m_n3Address (n3Addr), m_n0Address (n0Addr), m_n1Address (n1Addr)
  {
    m_n3Socket = Socket::CreateSocket (n3, TypeId::LookupByName ("ns3::UdpSocketFactory"));
    m_n3Socket->Bind (InetSocketAddress (Ipv4Address::GetAny (), 667));
    m_n3Socket->SetRecvCallback (MakeCallback (&Tunnel::N3SocketRecv, this));    
    
    m_n0Socket = Socket::CreateSocket (n0, TypeId::LookupByName ("ns3::UdpSocketFactory"));
    m_n0Socket->Bind (InetSocketAddress (Ipv4Address::GetAny (), 667));
    m_n0Socket->SetRecvCallback (MakeCallback (&Tunnel::N0SocketRecv, this));    
    
    m_n1Socket = Socket::CreateSocket (n1, TypeId::LookupByName ("ns3::UdpSocketFactory"));
    m_n1Socket->Bind (InetSocketAddress (Ipv4Address::GetAny (), 667));
    m_n1Socket->SetRecvCallback (MakeCallback (&Tunnel::N1SocketRecv, this));
    
    // n0 tap device
    m_n0Tap = CreateObject<VirtualNetDevice> ();
    m_n0Tap->SetAddress (Mac48Address ("11:00:01:02:03:01"));
    m_n0Tap->SetSendCallback (MakeCallback (&Tunnel::N0VirtualSend, this));
    n0->AddDevice (m_n0Tap);
    Ptr<Ipv4> ipv4 = n0->GetObject<Ipv4> ();
    uint32_t i = ipv4->AddInterface (m_n0Tap);
    ipv4->AddAddress (i, Ipv4InterfaceAddress (Ipv4Address ("11.0.0.1"), Ipv4Mask ("255.255.255.0")));
    ipv4->SetUp (i);
    
    // n1 tap device
    m_n1Tap = CreateObject<VirtualNetDevice> ();
    m_n1Tap->SetAddress (Mac48Address ("11:00:01:02:03:02"));
    m_n1Tap->SetSendCallback (MakeCallback (&Tunnel::N1VirtualSend, this));
    n1->AddDevice (m_n1Tap);
    ipv4 = n1->GetObject<Ipv4> ();
    i = ipv4->AddInterface (m_n1Tap);
    ipv4->AddAddress (i, Ipv4InterfaceAddress (Ipv4Address ("11.0.0.1"), Ipv4Mask ("255.255.255.0")));
    ipv4->SetUp (i);

    // n3 tap device
    m_n3Tap = CreateObject<VirtualNetDevice> ();
    m_n3Tap->SetAddress (Mac48Address ("11:00:01:02:03:04"));
    m_n3Tap->SetSendCallback (MakeCallback (&Tunnel::N3VirtualSend, this));
    n3->AddDevice (m_n3Tap);
    ipv4 = n3->GetObject<Ipv4> ();
    i = ipv4->AddInterface (m_n3Tap);
    ipv4->AddAddress (i, Ipv4InterfaceAddress (Ipv4Address ("11.0.0.254"), Ipv4Mask ("255.255.255.0")));
    ipv4->SetUp (i);
    
  }
  
  
};

  

int 
main (int argc, char *argv[])
{
  // Users may find it convenient to turn on explicit debugging
  // for selected modules; the below lines suggest how to do this
#if 0 
  LogComponentEnable ("VirtualNetDeviceExample", LOG_LEVEL_INFO);
#endif
  Packet::EnablePrinting ();
  

  // Set up some default values for the simulation.  Use the 
  Config::SetDefault ("ns3::OnOffApplication::PacketSize", UintegerValue (210));
  Config::SetDefault ("ns3::OnOffApplication::DataRate", StringValue ("448kb/s"));

  //DefaultValue::Bind ("DropTailQueue::m_maxPackets", 30);   

  // Allow the user to override any of the defaults and the above
  // DefaultValue::Bind ()s at run-time, via command-line arguments
  CommandLine cmd;
  cmd.Parse (argc, argv);

  // Here, we will explicitly create four nodes.  In more sophisticated
  // topologies, we could configure a node factory.
  NS_LOG_INFO ("Create nodes.");
  NodeContainer c;
  c.Create (4);
  NodeContainer n0n2 = NodeContainer (c.Get(0), c.Get (2));
  NodeContainer n1n2 = NodeContainer (c.Get(1), c.Get (2));
  NodeContainer n3n2 = NodeContainer (c.Get(3), c.Get (2));

  InternetStackHelper internet;
  internet.Install (c);

  // We create the channels first without any IP addressing information
  NS_LOG_INFO ("Create channels.");
  PointToPointHelper p2p;
  p2p.SetDeviceAttribute ("DataRate", StringValue ("5Mbps"));
  p2p.SetChannelAttribute ("Delay", StringValue ("2ms"));
  NetDeviceContainer d0d2 = p2p.Install (n0n2);

  NetDeviceContainer d1d2 = p2p.Install (n1n2);
  
  p2p.SetDeviceAttribute ("DataRate", StringValue ("1500kbps"));
  p2p.SetChannelAttribute ("Delay", StringValue ("10ms"));
  NetDeviceContainer d3d2 = p2p.Install (n3n2);
  
  // Later, we add IP addresses.  
  NS_LOG_INFO ("Assign IP Addresses.");
  Ipv4AddressHelper ipv4;
  ipv4.SetBase ("10.1.1.0", "255.255.255.0");
  Ipv4InterfaceContainer i0i2 = ipv4.Assign (d0d2);

  ipv4.SetBase ("10.1.2.0", "255.255.255.0");
  Ipv4InterfaceContainer i1i2 = ipv4.Assign (d1d2);
  
  ipv4.SetBase ("10.1.3.0", "255.255.255.0");
  Ipv4InterfaceContainer i3i2 = ipv4.Assign (d3d2);

  // Create router nodes, initialize routing database and set up the routing
  // tables in the nodes.
  Ipv4GlobalRoutingHelper::PopulateRoutingTables ();

  // Add the tunnels
  Tunnel tunnel (c.Get (3), c.Get (0), c.Get (1),
                 i3i2.GetAddress (0), i0i2.GetAddress (0), i1i2.GetAddress (0));

  // Create the OnOff application to send UDP datagrams of size
  // 210 bytes at a rate of 448 Kb/s
  NS_LOG_INFO ("Create Applications.");
  uint16_t port = 9;   // Discard port (RFC 863)
  OnOffHelper onoff ("ns3::UdpSocketFactory", 
                     Address (InetSocketAddress (Ipv4Address ("11.0.0.254"), port)));
  onoff.SetAttribute ("OnTime", RandomVariableValue (ConstantVariable (1)));
  onoff.SetAttribute ("OffTime", RandomVariableValue (ConstantVariable (0)));
  ApplicationContainer apps = onoff.Install (c.Get (0));
  apps.Start (Seconds (1.0));
  apps.Stop (Seconds (10.0));

  // Create a packet sink to receive these packets
  PacketSinkHelper sink ("ns3::UdpSocketFactory",
    Address (InetSocketAddress (Ipv4Address::GetAny (), port)));
  apps = sink.Install (c.Get (3));
  apps.Start (Seconds (1.0));
  //apps.Stop (Seconds (10.0));

  // Create a similar flow from n3 to n1, starting at time 1.1 seconds
  onoff.SetAttribute ("Remote", 
                      AddressValue (InetSocketAddress (Ipv4Address ("11.0.0.1"), port)));
  apps = onoff.Install (c.Get (3));
  apps.Start (Seconds (1.1));
  apps.Stop (Seconds (10.0));

  // Create a packet sink to receive these packets
  apps = sink.Install (c.Get (1));
  apps.Start (Seconds (1.1));
  //apps.Stop (Seconds (10.0));

  std::ofstream ascii;
  ascii.open ("virtual-net-device.tr");
  PointToPointHelper::EnablePcapAll ("virtual-net-device");
  PointToPointHelper::EnableAsciiAll (ascii);

  NS_LOG_INFO ("Run Simulation.");
  Simulator::Run ();
  Simulator::Destroy ();
  NS_LOG_INFO ("Done.");

  return 0;
}<|MERGE_RESOLUTION|>--- conflicted
+++ resolved
@@ -80,10 +80,7 @@
   bool
   N0VirtualSend (Ptr<Packet> packet, const Address& source, const Address& dest, uint16_t protocolNumber)
   {
-<<<<<<< HEAD
-=======
     NS_LOG_DEBUG ("Send to " << m_n3Address << ": " << *packet);
->>>>>>> e9fc1f1d
     m_n0Socket->SendTo (packet, 0, InetSocketAddress (m_n3Address, 667));
     return true;
   }
@@ -91,10 +88,7 @@
   bool
   N1VirtualSend (Ptr<Packet> packet, const Address& source, const Address& dest, uint16_t protocolNumber)
   {
-<<<<<<< HEAD
-=======
     NS_LOG_DEBUG ("Send to " << m_n3Address << ": " << *packet);
->>>>>>> e9fc1f1d
     m_n1Socket->SendTo (packet, 0, InetSocketAddress (m_n3Address, 667));
     return true;
   }
@@ -104,18 +98,12 @@
   {
     if (m_rng.GetValue () < 0.25)
       {
-<<<<<<< HEAD
-=======
         NS_LOG_DEBUG ("Send to " << m_n0Address << ": " << *packet);
->>>>>>> e9fc1f1d
         m_n3Socket->SendTo (packet, 0, InetSocketAddress (m_n0Address, 667));
       }
     else 
       {
-<<<<<<< HEAD
-=======
         NS_LOG_DEBUG ("Send to " << m_n1Address << ": " << *packet);
->>>>>>> e9fc1f1d
         m_n3Socket->SendTo (packet, 0, InetSocketAddress (m_n1Address, 667));
       }
     return true;
